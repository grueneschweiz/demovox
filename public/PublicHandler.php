<?php

namespace Demovox;

/**
 * The public-facing functionality of the plugin.
 *
 * @link       https://github.com/spschweiz/demovox
 * @since      1.0.0
 *
 * @package    Demovox
 * @subpackage Demovox/public
 */

/**
 * The public-facing functionality of the plugin: ajax actions and some of the shortcodes
 *
 * Defines the plugin name, version, and two examples hooks for how to
 * enqueue the public-facing stylesheet and JavaScript.
 *
 * @package    Demovox
 * @subpackage Demovox/public
 * @author     SP Schweiz
 */
class PublicHandler extends BaseController
{
	/**
	 * Attributes of the called shortcode
	 * @var null|array
	 */
	protected ?array $shortcodeAttributes;

	/**
	 * The [demovox_form] shortcode.
	 *
	 * Accepts a collection id and will display the sign-up form or the signature sheet.
	 *
	 * @param array|string $atts    Shortcode attributes. Default empty.
	 * @param string|null  $content Shortcode content. Default null.
	 * @param string       $tag     Shortcode tag (name). Default empty.
	 * @return string Shortcode output.
	 */
	public function signShortcode($atts = [], string $content = null, string $tag = ''): string
	{
		$this->requireHttps();
		$this->shortcodeAttributes = $this->getShortcodeAttriutes($atts, $tag);
		if (!isset($this->shortcodeAttributes['collection']) || !is_numeric($this->shortcodeAttributes['collection'])) {
			$this->shortcodeAttributes['collection'] = $this->getDefaultCollection();
		}

		$source = isset($_REQUEST['src']) ? sanitize_text_field($_REQUEST['src']) : '';
		if ($source) {
			Core::setSessionVar('source', $source);
		}

		if (isset($_REQUEST['action'])) {
			if ($_REQUEST['action'] == 'demovox_step2') { // ajax failed
				return $this->signStep(2);
			} elseif ($_REQUEST['action'] == 'demovox_step3') {
				return $this->signStep(3);
			}
		}

		if (isset($_REQUEST['sign']) && !empty($_REQUEST['sign'])) {
			return $this->signStep(3);
		} else {
			return $this->signStep(1);
		}
	}

	/**
	 * Public ajax action "demovox_optin"
	 *
	 * @return void
	 */
	public function saveOptIn()
	{
		$dbSign = new DbSignatures();
		$this->requireHttps();

		$optIn = isset($_REQUEST['is_optin']) && $_REQUEST['is_optin'] ? 1 : 0;
		$guid  = isset($_REQUEST['sign']) ? sanitize_key($_REQUEST['sign']) : null;

		// Save data
		$success = $dbSign->updateStatus(
			[
				'is_optin'  => $optIn,
				'edit_date' => current_time('mysql'),
			],
			['guid' => $guid,]
		);
		if (!$success) {
			Core::errorDie('DB update failed: ' . Db::getLastError(), 500);
		}
		wp_die(Strings::wpMessage(__('Your settings were saved', 'demovox'), 'success'));
	}

	/**
	 * Public ajax action "demovox_step2"
	 *
	 * @return void
	 */
	public function signStep2()
	{
		$this->requireHttps();

		$this->signStep(2);
	}

	/**
	 * Public ajax action "demovox_step3"
	 *
	 * @return void
	 */
	public function signStep3()
	{
		$this->requireHttps();

		$this->signStep(3);
	}

	/**
	 * Public ajax action "demovox_countries"
	 *
	 * @return void
	 */
	public function getCountries()
	{
		header("Pragma: public");
		header('Expires: ' . gmdate('D, d M Y H:i:s \G\M\T', time() + (60 * 60 * 24))); // 1 day
		header("Cache-Control: public");
		header("Content-Type: text/json");
		Strings::getCountries('json');
		exit; // exit is required to keep Wordpress from echoing a trailing "0"
		// https://wordpress.stackexchange.com/questions/97502/admin-ajax-is-returning-0
	}

	/**
	 * Return content of signing steps
	 * @param int $nr
	 * @return false|string
	 */
	protected function signStep(int $nr)
	{
		$pluginDir = Infos::getPluginDir();

		if ($this->isRequireFallback($nr)) {
			return $this->showFallback($pluginDir);
		}

		require_once $pluginDir . 'public/SignSteps.php';
		$sign = new SignSteps($this->nonceId);

		ob_start();
		switch ($nr) {
			case 1:
			default:
				$collectionId = $this->shortcodeAttributes['collection'];
				$this->setCollectionId($collectionId);
			$this->enqueueAssets();
				$sign->step1($collectionId);
				break;
			case 2:
				$collectionId = $this->getCollectionFromRequest();
				$this->setCollectionId($collectionId);
				$this->enqueueAssets();
				$sign->step2($collectionId);
				break;
			case 3:
				$guid = sanitize_key($_REQUEST['sign']);
				$dbSign = new DbSignatures();
				$row = $dbSign->getRow(
					['is_step2_done', 'is_encrypted', 'link_success', 'collection_ID',],
					"guid = '" . $guid . "'"
				);
				if ($row === null) {
					Core::errorDie('Signature not found with guid="' . $guid . '"', 404);
				}
				$this->setCollectionId($row->collection_ID);
<<<<<<< HEAD
=======
				$this->enqueueAssets();
>>>>>>> 072e5e47
				$sign->step3($row);
				break;
		}
		$output = ob_get_clean();
		return $output;
	}

	protected function isRequireFallback($nr)
	{
		return $nr === 3 && Infos::isNoEc6();
	}

	/**
	 * Show fallback page for browsers with incompatible JS version
	 * @param $pluginDir
	 * @return false|string
	 */
	protected function showFallback($pluginDir)
	{
		ob_start();

		$collectionId = $this->getCollectionFromRequest();
		$pdfUrl = Settings::getCValueByUserlang('signature_sheet', $collectionId);
		include $pluginDir . 'public/views/fallback.php';

		$output = ob_get_clean();
		return $output;
	}

	/**
	 * @return int
	 */
	protected function getCollectionFromRequest(): int
	{
		return isset($_REQUEST['collection']) && intval($_REQUEST['collection'])
			? intval($_REQUEST['collection'])
			: $this->getDefaultCollection();
	}

	/**
	 * Register the JavaScript and stylesheets for the public-facing side of the site.
	 *
	 * @since    1.0.0
	 */
	protected function enqueueAssets()
	{
		wp_enqueue_style($this->getPluginName());

		$successPage  = Settings::getCValue('use_page_as_success');
		$demovoxJsArr = [
			'language'          => Infos::getUserLanguage(),
			'ajaxUrl'           => admin_url('admin-ajax.php'),
			'ajaxForm'          => Settings::getValue('form_ajax_submit'),
			'successPageRedir'  => $successPage || $successPage === '0',
			'analyticsMatomo'   => Settings::getValue('analytics_matomo'),
			'apiAddressEnabled' => false,
		];
		if ($apiAddressUrl = Settings::getCValue('api_address_url')) {
			$demovoxJsArr['apiAddressEnabled']   = true;
			$demovoxJsArr['apiAddressKey']       = Settings::getCValue('api_address_key');
			$demovoxJsArr['apiAddressUrl']       = $apiAddressUrl;
			$demovoxJsArr['apiAddressCityInput'] = Settings::getCValue('api_address_city_input');
			$demovoxJsArr['apiAddressGdeInput']  = Settings::getCValue('api_address_gde_input');
			$demovoxJsArr['apiAddressGdeSelect'] = Settings::getCValue('api_address_gde_select');
		}

		wp_enqueue_script($this->getPluginName());
		wp_enqueue_script($this->getPluginName() . '_pdf');
		wp_localize_script($this->getPluginName(), 'demovoxData', $demovoxJsArr);
	}
}<|MERGE_RESOLUTION|>--- conflicted
+++ resolved
@@ -177,10 +177,7 @@
 					Core::errorDie('Signature not found with guid="' . $guid . '"', 404);
 				}
 				$this->setCollectionId($row->collection_ID);
-<<<<<<< HEAD
-=======
 				$this->enqueueAssets();
->>>>>>> 072e5e47
 				$sign->step3($row);
 				break;
 		}
