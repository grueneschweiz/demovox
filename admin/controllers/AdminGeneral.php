<?php

namespace Demovox;

/**
 * The admin-specific functionality of the plugin.
 *
 * Defines the plugin name, version, and two examples hooks for how to
 * enqueue the admin-specific stylesheet and JavaScript.
 *
 * @package    Demovox
 * @subpackage Demovox/admin
 * @author     SP Schweiz
 */
class AdminGeneral extends AdminBaseController
{
	public function pageOverview()
	{
		$dbSign = new DbSignatures();
		$count = $dbSign->countSignatures(null, false);
		$userLang = Infos::getAdminLanguage();

		if ($count) {
			$stats = new CollectionStatsDto();
			$stats->countOptin = $dbSign->count(DbSignatures::WHERE_OPTIN);
			$stats->countOptout = $dbSign->count(DbSignatures::WHERE_OPTOUT);
			$stats->countOptNULL = $dbSign->count(DbSignatures::WHERE_OPTNULL);
			$stats->countUnfinished = $dbSign->count(DbSignatures::WHERE_UNFINISHED);
		}

		require_once Infos::getPluginDir() . 'admin/helpers/CollectionList.php';
		$collectionList = new CollectionList();

		include Infos::getPluginDir() . 'admin/views/general/admin-page.php';
	}

	public function pageSysinfo()
	{
		if (defined('DEMOVOX_ENC_KEY') && defined('DEMOVOX_HASH_KEY')) {
			$encKey = true;
		} else {
			try {
				$key = \Defuse\Crypto\Key::createNewRandomKey();
				$encKey = $key->saveToAsciiSafeString();
			} catch (\Defuse\Crypto\Exception\EnvironmentIsBrokenException $e) {
				echo '<span class="error">Crypto error: ' . $e->getMessage() . '</span>';
			}
		}
		if (defined('DEMOVOX_ENC_KEY') && defined('DEMOVOX_HASH_KEY')) {
			$hashKey = true;
		} else {
			try {
				$hashKey = bin2hex(random_bytes(30));
			} catch (\Exception $e) {
				echo '<span class="error">Error on creating random bytes: ' . $e->getMessage() . '</span>';
			}
		}
		$salts = [
			'AUTH_KEY',
			'SECURE_AUTH_KEY',
			'LOGGED_IN_KEY',
			'NONCE_KEY',
			'AUTH_SALT',
			'SECURE_AUTH_SALT',
			'LOGGED_IN_SALT',
			'NONCE_SALT',
		];
		$saltsFailed = false;
		foreach ($salts as $salt) {
			if (!defined($salt) || constant($salt) == 'put your unique phrase here') {
				$saltsFailed = true;
			}
		}
		$phpDisplayErrors = !!ini_get('display_errors');

		include Infos::getPluginDir() . 'admin/views/general/sysinfo.php';
	}

	/**
	 * ajax action "encrypt_test"
	 * @return void
	 */
	public function testEncrypt()
	{
		Core::requireAccess('demovox_sysinfo');

		if (!defined('DEMOVOX_ENC_KEY') || !defined('DEMOVOX_HASH_KEY')) {
			echo '<span class="error">Error</span>: Wordpress configs DEMOVOX_ENC_KEY and DEMOVOX_HASH_KEY are required for encryption. Please set them with a random value prior to testing (see examples in System info)';
			return;
		}

		if (isset($_REQUEST['fullLen']) && $_REQUEST['fullLen']) {
			$lengths = [32, 255, 255, 10, 128, 64, 127, 10, 16, 64, 5, 4, 45, 2];
		} else {
			$lengths = [24, 8, 12, 10, 30, 10, 15, 2, 4, 15, 5, 4, 15, 2];
		}
		$iterations = (isset($_REQUEST['i']) && intval($_REQUEST['i'])) ? intval($_REQUEST['i']) : 100;

		$orig = [];
		$enc = [];
		$dec = [];
		foreach ($lengths as $length) {
			for ($i = 1; $i <= $iterations; $i++) {
				$orig[$length][$i] = Strings::generateRandomString($length);
			}
		}
		// Encrypt
		$starttime = microtime(true);
		foreach ($lengths as $length) {
			for ($i = 1; $i <= $iterations; $i++) {
				$enc[$length][$i] = Crypt::encrypt($orig[$length][$i]);
			}
		}
		$endtime = microtime(true);
		$timediffEncrypt = $endtime - $starttime;
		// Decrypt
		$starttime = microtime(true);
		foreach ($lengths as $length) {
			for ($i = 1; $i <= $iterations; $i++) {
				$dec[$length][$i] = Crypt::decrypt($enc[$length][$i]);
			}
		}
		$endtime = microtime(true);
		$timediffDecrypt = $endtime - $starttime;

		$showStrLengths = (isset($_REQUEST['showStrLen']) && $_REQUEST['showStrLen']);

		include Infos::getPluginDir() . 'admin/views/general/sysinfo-encrypt.php';
	}

	/**
<<<<<<< HEAD
	 * ajax action "run_cron"
	 * @return void
	 */
	public function runCron()
	{
		Core::requireAccess('demovox_sysinfo');

		$hook = sanitize_text_field($_REQUEST['cron']);
		ManageCron::triggerCron($hook);
		echo 'Event triggered at ' . date('d.m.Y G:i:s');
	}

	/**
	 * ajax action "cancel_cron"
	 * @return void
	 */
	public function cancelCron()
	{
		Core::requireAccess('demovox_sysinfo');

		$hook = sanitize_text_field($_REQUEST['cron']);
		ManageCron::cancel($hook);
		echo 'Cron cancelled at ' . date('d.m.Y G:i:s');
	}

	/**
=======
>>>>>>> 072e5e47
	 * @param $mail
	 * @return bool success
	 */
	protected function dedupSetSheetReceived($mail)
	{
		$hashedMail = Strings::hashMail($mail);
		$dbMailDd = new DbMails();
		$update = $dbMailDd->updateStatus(['is_sheet_received' => 1], ['mail_md5' => $hashedMail]);
		return $update !== false;
	}

	public function pageImport()
	{
		$statusMsg = '';
		if (strtolower($_SERVER['REQUEST_METHOD']) === 'post') {
			$statusMsg = $this->doCsvImport();
		}
		$csvFormat = Core::getOption('importCsvFormat');
		$delimiter = Core::getOption('importCsvDelimiter') ?: ';';
		include Infos::getPluginDir() . 'admin/views/general/import.php';
	}

	protected function doCsvImport()
	{
		Core::requireAccess('demovox_import');

		// Validate request & prepare data
		$deliveryDate = sanitize_text_field($_REQUEST['deliveryDate']);
		$format = intval($_REQUEST['csvFormat']);
		$delimiter = sanitize_text_field($_REQUEST['delimiter']);
		$signCount = intval($_REQUEST['signCount']);
		$csvArr = Strings::parseCsv($_REQUEST['csv'], $delimiter);
		$deliveryDateMysql = date('Y-m-d', strtotime($deliveryDate));
		Core::setOption('importCsvFormat', $format);
		Core::setOption('importCsvDelimiter', $delimiter);
		if (!$deliveryDate) {
			return Strings::wpMessage('Error: Delivery date not defined or invalid', 'error');
		}
		$dbSign = new DbSignatures();

		$dbMailDd = new DbMails();
		$hasDedup = !!$dbMailDd->count();

		// Handle csv
		$ok = $okSign = 0;
		$receivedAgain = $fail = [];
		$return = '';
		foreach ($csvArr as $line) {
			$serial = sanitize_text_field($line[0]);
			if (!$serial) {
				continue;
			}
			switch ($format) {
				case 1:
					if (!$signCount) {
						return Strings::wpMessage('Error: Signature count is required', 'error');
					}
					break;
				case 2:
					$signCount = isset($line[1]) ? intval($line[1]) : null;
					break;
				case 3:
					$signCount = isset($line[2]) ? intval($line[2]) : null;
					break;
				default:
					return Strings::wpMessage('Error: Format is required', 'error');
			}
			if (!$signCount) {
				Core::logMessage('doCsvImport: missing signature count for serial = "' . $serial);
				$fail[] = $serial;
				continue;
			}

			$row = $dbSign->getRow(['ID', 'is_sheet_received', 'mail'], "serial = '" . $serial . "'");
			if (!$row) {
				$fail[] = $serial;
				Core::logMessage('doCsvImport: Could not find serial = "' . $serial . '"');
				continue;
			}

			$save = $dbSign->updateStatus(
				[
					'is_sheet_received'   => $signCount,
					'sheet_received_date' => $deliveryDateMysql,
				],
				['ID' => $row->ID]
			);
			if ($save === false) {
				$fail[] = $serial;
				Core::logMessage(
					'doCsvImport: Could not update signature ID = "' . $row->ID . '" (serial = "' . $serial . '): '
					. Db::getLastError()
				);
				continue;
			}

			if ($hasDedup) {
				$saveDedup = $this->dedupSetSheetReceived($row->mail);
				if (!$saveDedup) {
					$fail[] = $serial;
					Core::logMessage(
						'doCsvImport: Could not update mail dedup ID = "' . $row->ID . '" mail = "' . $row->mail
						. '" (serial = "' . $serial . '): ' . Db::getLastError()
					);
					continue;
				}
			}

			if ($row->is_sheet_received && $row->is_sheet_received != $signCount) {
				$receivedAgain[] = $serial . ' (' . $row->is_sheet_received . ')';
			}
			$ok++;
			$okSign += $signCount;
		}

		// Return
		if ($ok) {
			$return .= Strings::wpMessage('Imported ' . $ok . ' sheets (total of ' . $okSign . ' signatures)', 'success');
		}
		if ($count = count($receivedAgain)) {
			$return .= Strings::wpMessage(
				$count . ' sheets were already marked as received before with another number of signatures.'
				. ' Affected serials with their old number of signatures:<br/>'
				. implode(', ', $receivedAgain),
				'warning '
			);
		}
		if ($count = count($fail)) {
			$return .= Strings::wpMessage($count . ' failed sheet(s):<br/>' . implode(', ', $fail), 'error');
		}
		return $return;
	}
}<|MERGE_RESOLUTION|>--- conflicted
+++ resolved
@@ -129,35 +129,6 @@
 	}
 
 	/**
-<<<<<<< HEAD
-	 * ajax action "run_cron"
-	 * @return void
-	 */
-	public function runCron()
-	{
-		Core::requireAccess('demovox_sysinfo');
-
-		$hook = sanitize_text_field($_REQUEST['cron']);
-		ManageCron::triggerCron($hook);
-		echo 'Event triggered at ' . date('d.m.Y G:i:s');
-	}
-
-	/**
-	 * ajax action "cancel_cron"
-	 * @return void
-	 */
-	public function cancelCron()
-	{
-		Core::requireAccess('demovox_sysinfo');
-
-		$hook = sanitize_text_field($_REQUEST['cron']);
-		ManageCron::cancel($hook);
-		echo 'Cron cancelled at ' . date('d.m.Y G:i:s');
-	}
-
-	/**
-=======
->>>>>>> 072e5e47
 	 * @param $mail
 	 * @return bool success
 	 */
