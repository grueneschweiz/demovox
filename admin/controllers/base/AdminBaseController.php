<?php

namespace Demovox;

/**
 * @package    Demovox
 * @subpackage Demovox/admin
 * @author     SP Schweiz
 */
abstract class AdminBaseController extends BaseController
{
<<<<<<< HEAD
	protected function loadDatepicker() {
=======
	protected function loadDatepicker(): void
	{
>>>>>>> 072e5e47
		wp_enqueue_script('jquery-ui-datepicker');
		wp_enqueue_style('jquery-ui', plugin_dir_url(__FILE__) . '../../css/jquery-ui.min.css', [], $this->getVersion());
	}

	protected function setCollectionIdByReq(): void
	{
		if (isset($_REQUEST['cln']) && is_numeric($_REQUEST['cln'])) {
			$collectionId = intval($_REQUEST['cln']);
		} else {
			$collectionId = $this->getDefaultCollection();
		}
		$this->setCollectionId($collectionId);
	}
}<|MERGE_RESOLUTION|>--- conflicted
+++ resolved
@@ -9,12 +9,8 @@
  */
 abstract class AdminBaseController extends BaseController
 {
-<<<<<<< HEAD
-	protected function loadDatepicker() {
-=======
 	protected function loadDatepicker(): void
 	{
->>>>>>> 072e5e47
 		wp_enqueue_script('jquery-ui-datepicker');
 		wp_enqueue_style('jquery-ui', plugin_dir_url(__FILE__) . '../../css/jquery-ui.min.css', [], $this->getVersion());
 	}
