--- conflicted
+++ resolved
@@ -24,11 +24,7 @@
 		return SettingsVarsCollection::getFields();
 	}
 
-<<<<<<< HEAD
-	protected function languageChangeWarning($uid)
-=======
 	protected function languageChangeWarning($uid): void
->>>>>>> 072e5e47
 	{
 		$wpid = Core::getWpId($uid);
 
@@ -57,11 +53,7 @@
 	 *
 	 * @param string $page
 	 */
-<<<<<<< HEAD
-	protected function doSettingsSections(string $page)
-=======
 	protected function doSettingsSections(string $page): void
->>>>>>> 072e5e47
 	{
 		global $wp_settings_sections, $wp_settings_fields;
 
@@ -72,11 +64,7 @@
 		$sections = $this->getSettingsSections();
 
 		foreach ((array)$wp_settings_sections[$page] as $wpSection) {
-<<<<<<< HEAD
-			$sectionId = $wpSection['id'];
-=======
 			$sectionId      = $wpSection['id'];
->>>>>>> 072e5e47
 			$sectionDetails = $sections[$wpSection['id']];
 
 			if (isset($sectionDetails['addPre'])) {
@@ -109,11 +97,7 @@
 		}
 	}
 
-<<<<<<< HEAD
-	public function registerSettings()
-=======
 	public function registerSettings(): void
->>>>>>> 072e5e47
 	{
 		require_once Core::getPluginDir() . 'admin/helpers/RegisterSettings.php';
 
@@ -149,15 +133,9 @@
         });
     }
 </script>";
-<<<<<<< HEAD
-    }
-
-	public function fieldCallback($arguments)
-=======
 	}
 
 	public function fieldCallback($arguments): void
->>>>>>> 072e5e47
 	{
 		$uid  = $arguments['uid'];
 		$wpid = Core::getWpId($uid);
